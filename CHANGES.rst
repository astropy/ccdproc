2.0.0 (Unreleased)
------------------

New Features
^^^^^^^^^^^^

- Allow initialization of ``ImageFileCollection`` from a list of files with no
  location set. [#374, #661, #680]

- Allow identification of FITS files in ``ImageFileCollection`` based on content
  of the files instead of file name extension. [#620, #680]

- Add option to use regular expression matching when filtering items in
  ``ImageFileCollection``. [#480, #595, #682]

Other Changes and Additions
^^^^^^^^^^^^^^^^^^^^^^^^^^^

- Dropped support for Python 2.x and Astropy 1.x.

- Removed deprecated property ``summary_info`` of ``ImageFileCollection``.

- Improved handling of large flags in the ``bitfield`` module. [#610]

- Improved the performance of several ``ImageFileCollection`` methods. [#599]

- Added auto_logging configuration paramenter [#622, #90]

- Added support for .bz2, .Z and .zip file formats in ``ImageFileCollection``.

<<<<<<< HEAD
- Added warning that ``transform_image`` does not apply the transformation to the WCS [#684]

=======
- Removed support for initializing ``ImageFileCollection`` from a table instead
  of files. [#680]

- More consistent typing of ``ImageFileCollection.summary`` when the collection
  is empty. [#601, #680]
>>>>>>> 695af6d0

Bug Fixes
^^^^^^^^^

- Function ``median_combine`` now correctly calculates the uncertainty for
  masked ``CCDData``. [#608]

- Function ``combine`` avoids keeping files open unnecessarily. [#629, #630]

- Function ``combine`` more accurately estimates memory use
  when deciding how to chunk files. [#638, #642]

- Raise ``ValueError`` error in ``subtract_dark`` for when the errors have
  different shapes [#674, #677]

- Fix problem with column dtypes when initializing ``ImageFileCollection`` from
  a list of file names. [#662, #680]

1.3.0 (2017-11-1)
-----------------

New Features
^^^^^^^^^^^^

- Add representation for ImageFileCollection. [#475, #515]

- Added ext parameter and property to ImageFileCollection to specify the FITS
  extension. [#463]

- Add keywords.deleter method to ImageFileCollection. [#474]

- Added ``glob_include`` and ``glob_exclude`` parameter to
  ``ImageFileCollection``. [#484]

- Add ``bitfield_to_boolean_mask`` function to convert a ``bitfield`` to a
  boolean mask (following the numpy conventions). [#460]

- Added ``gain_corrected`` option in ccd_process so that calibration
  files do not need to previously been gain corrected. [#491]

- Add a new ``wcs_relax`` argument to ``CCDData.to_header()`` that is passed
  through to the ``WCS`` method of the same name to allow more flexible
  handing of headers with SIP distortion. [#501]

- ``combine`` now accepts ``numpy.ndarray`` as the input ``img_list``.
  [#493, #503]

- Added ``sum`` option in method for ``combime``. [#500, #508]

- Add ``norm_value`` argument to ``flat_correct`` that allows the normalization
  of the flat frame to be manually specified. [#584, #577]


Other Changes and Additions
^^^^^^^^^^^^^^^^^^^^^^^^^^^

- removed ability to set unit of CCDData to None. [#451]

- deprecated ``summary_info`` property of ``ImageFileCollection`` now raises
  a deprecation warning. [#486]

- Logging will include the abbreviation even if the ``meta`` attribute of
  the processed ``CCDData`` isn't a ``fits.Header``. [#528]

- The ``CCDData`` class and the functions ``fits_ccddata_reader`` and
  ``fits_ccddata_writer`` will be imported from ``astropy.nddata`` if
  astropy >= 2.0 is installed (instead of the one defined in ``ccdproc``). [#528]

- Building the documentation requires astropy >= 2.0. [#528]

- When reading a ``CCDData`` from a file the WCS-related keywords are removed
  from the header. [#568]

- The ``info_file`` argument for ``ImageFileCollection`` is now deprecated.
  [#585]


Bug Fixes
^^^^^^^^^

- ``ImageFileCollection`` now handles Headers with duplicated keywords
  (other than ``COMMENT`` and ``HISTORY``) by ignoring all but the first. [#467]

- The ``ccd`` method of ``ImageFileCollection`` will raise an
  ``NotImplementedError`` in case the parameter ``overwrite=True`` or
  ``clobber=True`` is used instead of silently ignoring the parameter. [#527]

- The ``sort`` method of ``ImageFileCollection`` now requires an explicitly
  given ``keys`` argument. [#534]

- Fixed a problem with ``CCDData.read`` when the extension wasn't given and the
  primary HDU contained no ``data`` but another HDU did. In that case the header
  were not correctly combined. [#541]

- Suppress errors during WCS creation in CCDData.read(). [#552]

- The generator methods in ``ImageFileCollection`` now don't leave open file
  handles in case the iterator wasn't advanced or an exception was raised
  either inside the method itself or during the loop. [#553]

- Allow non-string columns when filtering an ``ImageFileCollection`` with a
  string value. [#567]


1.2.0 (2016-12-13)
------------------

ccdproc has now the following additional dependency:

  - scikit-image.


New Features
^^^^^^^^^^^^

- Add an optional attribute named ``filenames`` to ``ImageFileCollection``,
  so that users can pass a list of FITS files to the collection. [#374, #403]

- Added ``block_replicate``, ``block_reduce`` and ``block_average`` functions.
  [#402]

- Added ``median_filter`` function. [#420]

- ``combine`` now takes an additional ``combine_uncertainty_function`` argument
  which is passed as ``uncertainty_func`` parameter to
  ``Combiner.median_combine`` or ``Combiner.average_combine``. [#416]

- Added ``ccdmask`` function. [#414, #432]


Other Changes and Additions
^^^^^^^^^^^^^^^^^^^^^^^^^^^

- ccdprocs core functions now explicitly add HIERARCH cards. [#359, #399, #413]

- ``combine`` now accepts a ``dtype`` argument which is passed to
  ``Combiner.__init__``. [#391, #392]

- Removed ``CaseInsensitiveOrderedDict`` because it is not used in the current
  code base. [#428]


Bug Fixes
^^^^^^^^^

- The default dtype of the ``combine``-result doesn't depend on the dtype
  of the first CCDData anymore. This also corrects the memory consumption
  calculation. [#391, #392]

- ``ccd_process`` now copies the meta of the input when subtracting the
  master bias. [#404]

- Fixed ``combine`` with ``CCDData`` objects using ``StdDevUncertainty`` as
  uncertainty. [#416, #424]

- ``ccds`` generator from ``ImageFileCollection`` now uses the full path to the
  file when calling ``fits_ccddata_reader``. [#421 #422]

1.1.0 (2016-08-01)
------------------

New Features
^^^^^^^^^^^^

- Add an additional combination method, ``clip_extrema``, that drops the highest
  and/or lowest pixels in an image stack. [#356, #358]

Other Changes and Additions
^^^^^^^^^^^^^^^^^^^^^^^^^^^

- ``cosmicray_lacosmic`` default ``satlevel`` changed from 65536 to 65535. [#347]

- Auto-identify files with extension ``fts`` as FITS files. [#355, #364]

- Raise more explicit exception if unit of uncalibrated image and master do
  not match in ``subtract_bias`` or ``subtract_dark``. [#361, #366]

- Updated the ``Combiner`` class so that it could process images with >2
  dimensions. [#340, #375]

Bug Fixes
^^^^^^^^^

- ``Combiner`` creates plain array uncertainties when using``average_combine``
  or ``median_combine``. [#351]

- ``flat_correct`` does not properly scale uncertainty in the flat. [#345, #363]

- Error message in weights setter fixed. [#376]


1.0.1 (2016-03-15)
------------------

The 1.0.1 release was a release to fix some minor packaging issues.


1.0.0 (2016-03-15)
------------------

General
^^^^^^^

- ccdproc has now the following requirements:

  - Python 2.7 or 3.4 or later.
  - astropy 1.0 or later
  - numpy 1.9 or later
  - scipy
  - astroscrappy
  - reproject

New Features
^^^^^^^^^^^^

- Add a WCS setter for ``CCDData``. [#256]
- Allow user to set the function used for uncertainty calculation in
  ``average_combine`` and ``median_combine``. [#258]
- Add a new keyword to ImageFileCollection.files_filtered to return the full
  path to a file [#275]
- Added ccd_process for handling multiple steps. [#211]
- CCDData.write now writes multi-extension-FITS files. The mask and uncertainty
  are saved as extensions if these attributes were set. The name of the
  extensions can be altered with the parameters ``hdu_mask`` (default extension
  name ``'MASK'``) and ``hdu_uncertainty`` (default ``'UNCERT'``).
  CCDData.read can read these files and has the same optional parameters. [#302]

Other Changes and Additions
^^^^^^^^^^^^^^^^^^^^^^^^^^^

- Issue warning if there are no FITS images in an ``ImageFileCollection``. [#246]
- The overscan_axis argument in subtract_overscan can now be set to
  None, to let subtract_overscan provide a best guess for the axis. [#263]
- Add support for wildcard and reversed FITS style slicing. [#265]
- When reading a FITS file with CCDData.read, if no data exists in the
  primary hdu, the resultant header object is a combination of the
  header information in the primary hdu and the first hdu with data. [#271]
- Changed cosmicray_lacosmic to use astroscrappy for cleaning cosmic rays. [#272]
- CCDData arithmetic with number/Quantity now preserves any existing WCS. [#278]
- Update astropy_helpers to 1.1.1. [#287]
- Drop support for Python 2.6. [#300]
- The ``add_keyword`` parameter now has a default of ``True``, to be more
  explicit. [#310]
- Return name of file instead of full path in ``ImageFileCollection``
  generators. [#315]


Bug Fixes
^^^^^^^^^

- Adding/Subtracting a CCDData instance with a Quantity with a different unit
  produced wrong results. [#291]
- The uncertainty resulting when combining CCDData will be divided by the
  square root of the number of combined pixel [#309]
- Improve documentation for read/write methods on ``CCDData`` [#320]
- Add correct path separator when returning full path from
  ``ImageFileCollection.files_filtered``. [#325]


0.3.3 (2015-10-24)
------------------

New Features
^^^^^^^^^^^^

- add a ``sort`` method to ImageFileCollection [#274]

Other Changes and Additions
^^^^^^^^^^^^^^^^^^^^^^^^^^^

- Opt in to new container-based builds on travis. [#227]

- Update astropy_helpers to 1.0.5. [#245]

Bug Fixes
^^^^^^^^^

- Ensure that creating a WCS from a header that contains list-like keywords
  (e.g. ``BLANK`` or ``HISTORY``) succeeds. [#229, #231]

0.3.2 (never released)
----------------------

There was no 0.3.2 release because of a packaging error.

0.3.1 (2015-05-12)
------------------

New Features
^^^^^^^^^^^^

- Add CCDData generator for ImageCollection [#405]

Other Changes and Additions
^^^^^^^^^^^^^^^^^^^^^^^^^^^

- Add extensive tests to ensure ``ccdproc`` functions do not modify the input
  data. [#208]

- Remove red-box warning about API stability from docs. [#210]

- Support astropy 1.0.5, which made changes to ``NDData``. [#242]

Bug Fixes
^^^^^^^^^

- Make ``subtract_overscan`` act on a copy of the input data. [#206]

- Overscan subtraction failed on non-square images if the overscan axis was the
  first index, ``0``. [#240, #244]

0.3.0 (2015-03-17)
------------------

New Features
^^^^^^^^^^^^

- When reading in a FITS file, the extension to be used can be specified.  If
  it is not and there is no data in the primary extension, the first extension
  with data will be used.

- Set wcs attribute when reading from a FITS file that contains WCS keywords
  and write WCS keywords to header when converting to an HDU. [#195]

Other Changes and Additions
^^^^^^^^^^^^^^^^^^^^^^^^^^^

- Updated CCDData to use the new version of NDDATA in astropy v1.0.   This
  breaks backward compatibility with earlier versions of astropy.

Bug Fixes
^^^^^^^^^

- Ensure ``dtype`` of combined images matches the ``dtype`` of the
  ``Combiner`` object. [#189]

0.2.2 (2014-11-05)
------------------

New Features
^^^^^^^^^^^^

- Add dtype argument to `ccdproc.Combiner` to help control memory use [#178]

Other Changes and Additions
^^^^^^^^^^^^^^^^^^^^^^^^^^^
- Added Changes to the docs [#183]

Bug Fixes
^^^^^^^^^

- Allow the unit string "adu" to be upper or lower case in a FITS header [#182]

0.2.1 (2014-09-09)
------------------

New Features
^^^^^^^^^^^^

- Add a unit directly from BUNIT if it is available in the FITS header [#169]

Other Changes and Additions
^^^^^^^^^^^^^^^^^^^^^^^^^^^

- Relaxed the requirements on what the metadata must be. It can be anything dict-like, e.g. an astropy.io.fits.Header, a python dict, an OrderedDict or some custom object created by the user. [#167]

Bug Fixes
^^^^^^^^^

- Fixed a new-style formating issue in the logging [#170]


0.2 (2014-07-28)
----------------

- Initial release.<|MERGE_RESOLUTION|>--- conflicted
+++ resolved
@@ -28,16 +28,13 @@
 
 - Added support for .bz2, .Z and .zip file formats in ``ImageFileCollection``.
 
-<<<<<<< HEAD
 - Added warning that ``transform_image`` does not apply the transformation to the WCS [#684]
 
-=======
 - Removed support for initializing ``ImageFileCollection`` from a table instead
   of files. [#680]
 
 - More consistent typing of ``ImageFileCollection.summary`` when the collection
   is empty. [#601, #680]
->>>>>>> 695af6d0
 
 Bug Fixes
 ^^^^^^^^^
