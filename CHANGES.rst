2.1.1 (unreleased)
------------------

New Features
^^^^^^^^^^^^

Other Changes and Additions
^^^^^^^^^^^^^^^^^^^^^^^^^^^
- Add memory_profiler as a test requirement [#739]

- Updated test suite to use absolute, not relative imports [#735]

Bug Fixes
^^^^^^^^^

- ``test_image_collection.py`` in the test suite no longer produces
 permanent files on disk and cleans up after itself. [#738]

<<<<<<< HEAD
- ``ImageFileCollection`` now correctly returns an empty collection when
  an existing collection is filtered restrictively enough to remove all
  files.  [#750]
=======
- Change ``Combiner`` to allow accepting either a list or a generator [#757]
>>>>>>> 1a5934c7

2.1.0 (2019-12-24)
------------------

New Features
^^^^^^^^^^^^

Other Changes and Additions
^^^^^^^^^^^^^^^^^^^^^^^^^^^

- Remove astropy_helpers from the package infrastructure, which also changes
  how the tests are run and how the documentation is built. [#717]

Bug Fixes
^^^^^^^^^

- Update units if gain is applied in ``cosmicray_lacosmic``. [#716, #705]

2.0.1 (2019-09-05)
------------------

New Features
^^^^^^^^^^^^

Other Changes and Additions
^^^^^^^^^^^^^^^^^^^^^^^^^^^

Bug Fixes
^^^^^^^^^

- Move generation of sample directory of images to avoid importing pytest in
  user installation. [#699, #700]

2.0.0 (2019-09-02)
------------------

New Features
^^^^^^^^^^^^

- Allow initialization of ``ImageFileCollection`` from a list of files with no
  location set. [#374, #661, #680]

- Allow identification of FITS files in ``ImageFileCollection`` based on content
  of the files instead of file name extension. [#620, #680]

- Add option to use regular expression matching when filtering items in
  ``ImageFileCollection``. [#480, #595, #682]

- Added an option to disregard negative values passed to ``create_deviation``
  and assume the error is represented by the read noise [#688]

- Add ``filter`` method to ``ImageFileCollection`` that creates a new
  collection by filtering based on header keywords. [#596, #690]

Other Changes and Additions
^^^^^^^^^^^^^^^^^^^^^^^^^^^

- Dropped support for Python 2.x and Astropy 1.x.

- Removed deprecated property ``summary_info`` of ``ImageFileCollection``.

- Improved handling of large flags in the ``bitfield`` module. [#610, #611]

- Improved the performance of several ``ImageFileCollection`` methods. [#599]

- Added auto_logging configuration paramenter [#622, #90]

- Added support for .fz,.bz2, .Z and .zip file formats in ``ImageFileCollection``. [#623, #644]

- Modified weights function to also accept 1D array in ``Combiner``. [#634, #670]

- Added warning that ``transform_image`` does not apply the transformation to
  the WCS [#684]

- When creating a new object in ``wcs_transform``, WCS keywords in the header
  are removed so that they are only stored in the WCS object [#685]

- Improved warning for negative values in the array passed to
  ``create_deviation`` [#688]

- Removed support for initializing ``ImageFileCollection`` from a table instead
  of files. [#680]

- More consistent typing of ``ImageFileCollection.summary`` when the collection
  is empty. [#601, #680]

Bug Fixes
^^^^^^^^^

- Function ``median_combine`` now correctly calculates the uncertainty for
  masked ``CCDData``. [#608]

- Function ``combine`` avoids keeping files open unnecessarily. [#629, #630]

- Function ``combine`` more accurately estimates memory use
  when deciding how to chunk files. [#638, #642]

- Raise ``ValueError`` error in ``subtract_dark`` for when the errors have
  different shapes [#674, #677]

- Fix problem with column dtypes when initializing ``ImageFileCollection`` from
  a list of file names. [#662, #680]

1.3.0 (2017-11-1)
-----------------

New Features
^^^^^^^^^^^^

- Add representation for ImageFileCollection. [#475, #515]

- Added ext parameter and property to ImageFileCollection to specify the FITS
  extension. [#463]

- Add keywords.deleter method to ImageFileCollection. [#474]

- Added ``glob_include`` and ``glob_exclude`` parameter to
  ``ImageFileCollection``. [#484]

- Add ``bitfield_to_boolean_mask`` function to convert a ``bitfield`` to a
  boolean mask (following the numpy conventions). [#460]

- Added ``gain_corrected`` option in ccd_process so that calibration
  files do not need to previously been gain corrected. [#491]

- Add a new ``wcs_relax`` argument to ``CCDData.to_header()`` that is passed
  through to the ``WCS`` method of the same name to allow more flexible
  handing of headers with SIP distortion. [#501]

- ``combine`` now accepts ``numpy.ndarray`` as the input ``img_list``.
  [#493, #503]

- Added ``sum`` option in method for ``combime``. [#500, #508]

- Add ``norm_value`` argument to ``flat_correct`` that allows the normalization
  of the flat frame to be manually specified. [#584, #577]


Other Changes and Additions
^^^^^^^^^^^^^^^^^^^^^^^^^^^

- removed ability to set unit of CCDData to None. [#451]

- deprecated ``summary_info`` property of ``ImageFileCollection`` now raises
  a deprecation warning. [#486]

- Logging will include the abbreviation even if the ``meta`` attribute of
  the processed ``CCDData`` isn't a ``fits.Header``. [#528]

- The ``CCDData`` class and the functions ``fits_ccddata_reader`` and
  ``fits_ccddata_writer`` will be imported from ``astropy.nddata`` if
  astropy >= 2.0 is installed (instead of the one defined in ``ccdproc``). [#528]

- Building the documentation requires astropy >= 2.0. [#528]

- When reading a ``CCDData`` from a file the WCS-related keywords are removed
  from the header. [#568]

- The ``info_file`` argument for ``ImageFileCollection`` is now deprecated.
  [#585]


Bug Fixes
^^^^^^^^^

- ``ImageFileCollection`` now handles Headers with duplicated keywords
  (other than ``COMMENT`` and ``HISTORY``) by ignoring all but the first. [#467]

- The ``ccd`` method of ``ImageFileCollection`` will raise an
  ``NotImplementedError`` in case the parameter ``overwrite=True`` or
  ``clobber=True`` is used instead of silently ignoring the parameter. [#527]

- The ``sort`` method of ``ImageFileCollection`` now requires an explicitly
  given ``keys`` argument. [#534]

- Fixed a problem with ``CCDData.read`` when the extension wasn't given and the
  primary HDU contained no ``data`` but another HDU did. In that case the header
  were not correctly combined. [#541]

- Suppress errors during WCS creation in CCDData.read(). [#552]

- The generator methods in ``ImageFileCollection`` now don't leave open file
  handles in case the iterator wasn't advanced or an exception was raised
  either inside the method itself or during the loop. [#553]

- Allow non-string columns when filtering an ``ImageFileCollection`` with a
  string value. [#567]


1.2.0 (2016-12-13)
------------------

ccdproc has now the following additional dependency:

  - scikit-image.


New Features
^^^^^^^^^^^^

- Add an optional attribute named ``filenames`` to ``ImageFileCollection``,
  so that users can pass a list of FITS files to the collection. [#374, #403]

- Added ``block_replicate``, ``block_reduce`` and ``block_average`` functions.
  [#402]

- Added ``median_filter`` function. [#420]

- ``combine`` now takes an additional ``combine_uncertainty_function`` argument
  which is passed as ``uncertainty_func`` parameter to
  ``Combiner.median_combine`` or ``Combiner.average_combine``. [#416]

- Added ``ccdmask`` function. [#414, #432]


Other Changes and Additions
^^^^^^^^^^^^^^^^^^^^^^^^^^^

- ccdprocs core functions now explicitly add HIERARCH cards. [#359, #399, #413]

- ``combine`` now accepts a ``dtype`` argument which is passed to
  ``Combiner.__init__``. [#391, #392]

- Removed ``CaseInsensitiveOrderedDict`` because it is not used in the current
  code base. [#428]


Bug Fixes
^^^^^^^^^

- The default dtype of the ``combine``-result doesn't depend on the dtype
  of the first CCDData anymore. This also corrects the memory consumption
  calculation. [#391, #392]

- ``ccd_process`` now copies the meta of the input when subtracting the
  master bias. [#404]

- Fixed ``combine`` with ``CCDData`` objects using ``StdDevUncertainty`` as
  uncertainty. [#416, #424]

- ``ccds`` generator from ``ImageFileCollection`` now uses the full path to the
  file when calling ``fits_ccddata_reader``. [#421 #422]

1.1.0 (2016-08-01)
------------------

New Features
^^^^^^^^^^^^

- Add an additional combination method, ``clip_extrema``, that drops the highest
  and/or lowest pixels in an image stack. [#356, #358]

Other Changes and Additions
^^^^^^^^^^^^^^^^^^^^^^^^^^^

- ``cosmicray_lacosmic`` default ``satlevel`` changed from 65536 to 65535. [#347]

- Auto-identify files with extension ``fts`` as FITS files. [#355, #364]

- Raise more explicit exception if unit of uncalibrated image and master do
  not match in ``subtract_bias`` or ``subtract_dark``. [#361, #366]

- Updated the ``Combiner`` class so that it could process images with >2
  dimensions. [#340, #375]

Bug Fixes
^^^^^^^^^

- ``Combiner`` creates plain array uncertainties when using``average_combine``
  or ``median_combine``. [#351]

- ``flat_correct`` does not properly scale uncertainty in the flat. [#345, #363]

- Error message in weights setter fixed. [#376]


1.0.1 (2016-03-15)
------------------

The 1.0.1 release was a release to fix some minor packaging issues.


1.0.0 (2016-03-15)
------------------

General
^^^^^^^

- ccdproc has now the following requirements:

  - Python 2.7 or 3.4 or later.
  - astropy 1.0 or later
  - numpy 1.9 or later
  - scipy
  - astroscrappy
  - reproject

New Features
^^^^^^^^^^^^

- Add a WCS setter for ``CCDData``. [#256]
- Allow user to set the function used for uncertainty calculation in
  ``average_combine`` and ``median_combine``. [#258]
- Add a new keyword to ImageFileCollection.files_filtered to return the full
  path to a file [#275]
- Added ccd_process for handling multiple steps. [#211]
- CCDData.write now writes multi-extension-FITS files. The mask and uncertainty
  are saved as extensions if these attributes were set. The name of the
  extensions can be altered with the parameters ``hdu_mask`` (default extension
  name ``'MASK'``) and ``hdu_uncertainty`` (default ``'UNCERT'``).
  CCDData.read can read these files and has the same optional parameters. [#302]

Other Changes and Additions
^^^^^^^^^^^^^^^^^^^^^^^^^^^

- Issue warning if there are no FITS images in an ``ImageFileCollection``. [#246]
- The overscan_axis argument in subtract_overscan can now be set to
  None, to let subtract_overscan provide a best guess for the axis. [#263]
- Add support for wildcard and reversed FITS style slicing. [#265]
- When reading a FITS file with CCDData.read, if no data exists in the
  primary hdu, the resultant header object is a combination of the
  header information in the primary hdu and the first hdu with data. [#271]
- Changed cosmicray_lacosmic to use astroscrappy for cleaning cosmic rays. [#272]
- CCDData arithmetic with number/Quantity now preserves any existing WCS. [#278]
- Update astropy_helpers to 1.1.1. [#287]
- Drop support for Python 2.6. [#300]
- The ``add_keyword`` parameter now has a default of ``True``, to be more
  explicit. [#310]
- Return name of file instead of full path in ``ImageFileCollection``
  generators. [#315]


Bug Fixes
^^^^^^^^^

- Adding/Subtracting a CCDData instance with a Quantity with a different unit
  produced wrong results. [#291]
- The uncertainty resulting when combining CCDData will be divided by the
  square root of the number of combined pixel [#309]
- Improve documentation for read/write methods on ``CCDData`` [#320]
- Add correct path separator when returning full path from
  ``ImageFileCollection.files_filtered``. [#325]


0.3.3 (2015-10-24)
------------------

New Features
^^^^^^^^^^^^

- add a ``sort`` method to ImageFileCollection [#274]

Other Changes and Additions
^^^^^^^^^^^^^^^^^^^^^^^^^^^

- Opt in to new container-based builds on travis. [#227]

- Update astropy_helpers to 1.0.5. [#245]

Bug Fixes
^^^^^^^^^

- Ensure that creating a WCS from a header that contains list-like keywords
  (e.g. ``BLANK`` or ``HISTORY``) succeeds. [#229, #231]

0.3.2 (never released)
----------------------

There was no 0.3.2 release because of a packaging error.

0.3.1 (2015-05-12)
------------------

New Features
^^^^^^^^^^^^

- Add CCDData generator for ImageCollection [#405]

Other Changes and Additions
^^^^^^^^^^^^^^^^^^^^^^^^^^^

- Add extensive tests to ensure ``ccdproc`` functions do not modify the input
  data. [#208]

- Remove red-box warning about API stability from docs. [#210]

- Support astropy 1.0.5, which made changes to ``NDData``. [#242]

Bug Fixes
^^^^^^^^^

- Make ``subtract_overscan`` act on a copy of the input data. [#206]

- Overscan subtraction failed on non-square images if the overscan axis was the
  first index, ``0``. [#240, #244]

0.3.0 (2015-03-17)
------------------

New Features
^^^^^^^^^^^^

- When reading in a FITS file, the extension to be used can be specified.  If
  it is not and there is no data in the primary extension, the first extension
  with data will be used.

- Set wcs attribute when reading from a FITS file that contains WCS keywords
  and write WCS keywords to header when converting to an HDU. [#195]

Other Changes and Additions
^^^^^^^^^^^^^^^^^^^^^^^^^^^

- Updated CCDData to use the new version of NDDATA in astropy v1.0.   This
  breaks backward compatibility with earlier versions of astropy.

Bug Fixes
^^^^^^^^^

- Ensure ``dtype`` of combined images matches the ``dtype`` of the
  ``Combiner`` object. [#189]

0.2.2 (2014-11-05)
------------------

New Features
^^^^^^^^^^^^

- Add dtype argument to `ccdproc.Combiner` to help control memory use [#178]

Other Changes and Additions
^^^^^^^^^^^^^^^^^^^^^^^^^^^
- Added Changes to the docs [#183]

Bug Fixes
^^^^^^^^^

- Allow the unit string "adu" to be upper or lower case in a FITS header [#182]

0.2.1 (2014-09-09)
------------------

New Features
^^^^^^^^^^^^

- Add a unit directly from BUNIT if it is available in the FITS header [#169]

Other Changes and Additions
^^^^^^^^^^^^^^^^^^^^^^^^^^^

- Relaxed the requirements on what the metadata must be. It can be anything dict-like, e.g. an astropy.io.fits.Header, a python dict, an OrderedDict or some custom object created by the user. [#167]

Bug Fixes
^^^^^^^^^

- Fixed a new-style formating issue in the logging [#170]


0.2 (2014-07-28)
----------------

- Initial release.<|MERGE_RESOLUTION|>--- conflicted
+++ resolved
@@ -16,13 +16,11 @@
 - ``test_image_collection.py`` in the test suite no longer produces
  permanent files on disk and cleans up after itself. [#738]
 
-<<<<<<< HEAD
+- Change ``Combiner`` to allow accepting either a list or a generator [#757]
+
 - ``ImageFileCollection`` now correctly returns an empty collection when
   an existing collection is filtered restrictively enough to remove all
   files.  [#750]
-=======
-- Change ``Combiner`` to allow accepting either a list or a generator [#757]
->>>>>>> 1a5934c7
 
 2.1.0 (2019-12-24)
 ------------------
