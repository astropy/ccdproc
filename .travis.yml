language: python

# Setting sudo to false opts in to Travis-CI container-based builds.
sudo: false

# The apt packages below are needed for sphinx builds, which can no longer
# be installed with sudo apt-get.
addons:
    apt:
        packages:
            - graphviz
            - texlive-latex-extra
            - dvipng

python:
    - 2.6
    - 2.7
    - 3.3
    - 3.4
    - 3.5

env:
    global:
        # The following versions are the 'default' for tests, unless
        # overidden underneath. They are defined here in order to save having
        # to repeat them for all configurations.
        - NUMPY_VERSION=1.10
        - ASTROPY_VERSION=stable
<<<<<<< HEAD
        - ASTROPY_LTS=1.0
        - CONDA_INSTALL='conda install -c astropy-ci-extras --yes'
        - PIP_INSTALL='pip install'
        - CONDA_DEPENDENCIES='scipy astroscappy'
=======
        - CONDA_DEPENDENCIES='scipy'
>>>>>>> 3fdc78f7
        - PIP_DEPENDENCIES='pytest-capturelog'

    matrix:
        - SETUP_CMD='egg_info'

matrix:
    include:

        # Do a coverage test in Python 2.
        - python: 2.7
          env: SETUP_CMD='test --coverage'

        # Check for sphinx doc build warnings - we do this first because it
        # may run for a long time
        - python: 2.7
          env: SETUP_CMD='build_sphinx -w'

        # Try Astropy development version
        - python: 2.7
          env: ASTROPY_VERSION=development SETUP_CMD='test'
        - python: 3.5
          env: ASTROPY_VERSION=development SETUP_CMD='test'

        # Check compatibility with the current astropy LTS release
        - python: 2.7
          env: ASTROPY_VERSION=LTS SETUP_CMD='test'

        # Try all python versions with the latest numpy available on that
        # python version.
        - python: 2.6
          env: NUMPY_VERSION=1.9 SETUP_CMD='test'
        - python: 2.7
          env: SETUP_CMD='test'
        - python: 3.3
          env: NUMPY_VERSION=1.9 SETUP_CMD='test'
        - python: 3.4
          env: SETUP_CMD='test'
        - python: 3.5
          env: SETUP_CMD='test'

        # Try older numpy versions
        - python: 2.7
          env: NUMPY_VERSION=1.9 SETUP_CMD='test'
        - python: 2.7
          env: NUMPY_VERSION=1.8 SETUP_CMD='test'
        - python: 2.7
          env: NUMPY_VERSION=1.7 SETUP_CMD='test'

install:

    - git clone git://github.com/astropy/ci-helpers.git
    - source ci-helpers/travis/setup_conda_$TRAVIS_OS_NAME.sh


script:
   - python setup.py $SETUP_CMD

after_success:
    # If coveralls.io is set up for this package, uncomment the line
    # below and replace "packagename" with the name of your package.
    # The coveragerc file may be customized as needed for your package.
    - if [[ $SETUP_CMD == 'test --coverage' ]]; then coveralls --rcfile='ccdproc/tests/coveragerc'; fi<|MERGE_RESOLUTION|>--- conflicted
+++ resolved
@@ -26,14 +26,10 @@
         # to repeat them for all configurations.
         - NUMPY_VERSION=1.10
         - ASTROPY_VERSION=stable
-<<<<<<< HEAD
         - ASTROPY_LTS=1.0
         - CONDA_INSTALL='conda install -c astropy-ci-extras --yes'
         - PIP_INSTALL='pip install'
         - CONDA_DEPENDENCIES='scipy astroscappy'
-=======
-        - CONDA_DEPENDENCIES='scipy'
->>>>>>> 3fdc78f7
         - PIP_DEPENDENCIES='pytest-capturelog'
 
     matrix:
