--- conflicted
+++ resolved
@@ -28,12 +28,8 @@
            'ccd_process', 'cosmicray_median', 'cosmicray_lacosmic',
            'create_deviation', 'flat_correct', 'gain_correct', 'rebin',
            'sigma_func', 'subtract_bias', 'subtract_dark', 'subtract_overscan',
-<<<<<<< HEAD
            'transform_image', 'trim_image', 'wcs_project', 'Keyword',
            'median_filter', 'ccdmask']
-=======
-           'transform_image', 'trim_image', 'wcs_project', 'Keyword', 'ccdmask']
->>>>>>> 39f71538
 
 # The dictionary below is used to translate actual function names to names
 # that are FITS compliant, i.e. 8 characters or less.
@@ -1592,21 +1588,6 @@
         Data to used to form mask.  Typically this is the ratio of two flat
         field images.
 
-<<<<<<< HEAD
-    findbadcolumns: `bool`, optional, defaults to False
-        If set to True, the code will search for bad column sections.  Note that
-        this treats columns as special and breaks symmetry between lines and
-        columns and so is likely only appropriate for detectors which have
-        readout directions.
-
-    byblocks : `bool`, optional, defaults to False
-        If set to True, the code will divide the image in to blocks of size
-        ncsig by nlsig as described in the original IRAF help (see Notes section
-        below).  If set to False, the code will use the `percentile_filter`
-        method which performs the filtering by a moving box percentile filter.
-
-=======
->>>>>>> 39f71538
     ncmed, nlmed: `int`, optional
         The column and line size of the moving median rectangle used to estimate
         the uncontaminated local signal. The column median size should be at
@@ -1621,28 +1602,16 @@
         Positive sigma factors to use for selecting pixels below and above the
         median level based on the local percentile sigma.
     
-<<<<<<< HEAD
-=======
     findbadcolumns: `bool`, optional
         If set to True, the code will search for bad column sections.  Note that
         this treats columns as special and breaks symmetry between lines and
         columns and so is likely only appropriate for detectors which have
         readout directions.
->>>>>>> 39f71538
     
     ngood: `int`, optional
         Gaps of undetected pixels along the column direction of length less than
         this amount are also flagged as bad pixels.
 
-<<<<<<< HEAD
-    Returns
-    -------
-    mask : `numpy.ndarray`
-        A boolean ndarray where the bad pixels have a value of 1 (True) and
-        valid pixels 0 (False), following the numpy.ma conventions.
-
-=======
->>>>>>> 39f71538
     Notes
     -----
     Similar implementation to IRAF's ccdmask task.
@@ -1682,15 +1651,12 @@
     of unflagged pixels between bad pixels. If the length of a segment is less
     than that given by the ngood parameter all the pixels in the segment are
     also marked as bad.
-<<<<<<< HEAD
-=======
 
     Returns
     -------
     mask : `numpy.ndarray`
         A boolean ndarray where the bad pixels have a value of 1 (True) and
         valid pixels 0 (False), following the numpy.ma conventions.
->>>>>>> 39f71538
     '''
     if ratio.data.ndim !=2:
         return None
