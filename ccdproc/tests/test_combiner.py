# Licensed under a 3-clause BSD style license - see LICENSE.rst
# This module implements the base CCDData class.
from __future__ import (absolute_import, division, print_function,
                        unicode_literals)

import numpy as np

import astropy.units as u
from astropy.stats import median_absolute_deviation as mad

from astropy.tests.helper import pytest
from astropy.utils.data import get_pkg_data_filename
from astropy.utils.compat import NUMPY_LT_1_9
from astropy.wcs import WCS

from ..ccddata import CCDData
from ..combiner import *


#test that the Combiner raises error if empty
def test_combiner_empty():
    with pytest.raises(TypeError):
        Combiner()  # empty initializer should fail


#test that the Combiner raises error if empty if ccd_list is None
def test_combiner_init_with_none():
    with pytest.raises(TypeError):
        Combiner(None)  # empty initializer should fail


#test that Combiner throws an error if input
#objects are not ccddata objects
def test_ccddata_combiner_objects(ccd_data):
    ccd_list = [ccd_data, ccd_data, None]
    with pytest.raises(TypeError):
        Combiner(ccd_list)  # different objects should fail


#test that Combiner throws an error if input
#objects do not have the same size
def test_ccddata_combiner_size(ccd_data):
    ccd_large = CCDData(np.zeros((200, 100)), unit=u.adu)
    ccd_list = [ccd_data, ccd_data, ccd_large]
    with pytest.raises(TypeError):
        Combiner(ccd_list)  # arrays of different sizes should fail


#test that Combiner throws an error if input
#objects do not have the same units
def test_ccddata_combiner_units(ccd_data):
    ccd_large = CCDData(np.zeros((100, 100)), unit=u.second)
    ccd_list = [ccd_data, ccd_data, ccd_large]
    with pytest.raises(TypeError):
        Combiner(ccd_list)


#test if mask and data array are created
def test_combiner_create(ccd_data):
    ccd_list = [ccd_data, ccd_data, ccd_data]
    c = Combiner(ccd_list)
    assert c.data_arr.shape == (3, 100, 100)
    assert c.data_arr.mask.shape == (3, 100, 100)


#test if dtype matches the value that is passed
def test_combiner_dtype(ccd_data):
    ccd_list = [ccd_data, ccd_data, ccd_data]
    c = Combiner(ccd_list, dtype = np.float32)
    assert c.data_arr.dtype == np.float32
    avg = c.average_combine()
    # dtype of average should match input dtype
    assert avg.dtype == c.dtype
    med = c.median_combine()
    # dtype of median should match dtype of input
    assert med.dtype == c.dtype


#test mask is created from ccd.data
def test_combiner_mask(ccd_data):
    data = np.zeros((10, 10))
    data[5, 5] = 1
    mask = (data == 0)
    ccd = CCDData(data, unit=u.adu, mask=mask)
    ccd_list = [ccd, ccd, ccd]
    c = Combiner(ccd_list)
    assert c.data_arr.shape == (3, 10, 10)
    assert c.data_arr.mask.shape == (3, 10, 10)
    assert not c.data_arr.mask[0, 5, 5]


def test_weights(ccd_data):
    ccd_list = [ccd_data, ccd_data, ccd_data]
    c = Combiner(ccd_list)
    with pytest.raises(TypeError):
        c.weights = 1


def test_weights_shape(ccd_data):
    ccd_list = [ccd_data, ccd_data, ccd_data]
    c = Combiner(ccd_list)
    with pytest.raises(ValueError):
        c.weights = ccd_data.data


#test the min-max rejection
def test_combiner_minmax(ccd_data):
    ccd_list = [CCDData(np.zeros((10, 10)), unit=u.adu),
                CCDData(np.zeros((10, 10)) - 1000, unit=u.adu),
                CCDData(np.zeros((10, 10)) + 1000, unit=u.adu)]

    c = Combiner(ccd_list)
    c.minmax_clipping(min_clip=-500, max_clip=500)
    ccd = c.median_combine()
    assert ccd.data.mean() == 0


def test_combiner_minmax_max(ccd_data):
    ccd_list = [CCDData(np.zeros((10, 10)), unit=u.adu),
                CCDData(np.zeros((10, 10)) - 1000, unit=u.adu),
                CCDData(np.zeros((10, 10)) + 1000, unit=u.adu)]

    c = Combiner(ccd_list)
    c.minmax_clipping(min_clip=None, max_clip=500)
    assert c.data_arr[2].mask.all()


def test_combiner_minmax_min(ccd_data):
    ccd_list = [CCDData(np.zeros((10, 10)), unit=u.adu),
                CCDData(np.zeros((10, 10)) - 1000, unit=u.adu),
                CCDData(np.zeros((10, 10)) + 1000, unit=u.adu)]

    c = Combiner(ccd_list)
    c.minmax_clipping(min_clip=-500, max_clip=None)
    assert c.data_arr[1].mask.all()


def test_combiner_sigmaclip_high():
    ccd_list = [CCDData(np.zeros((10, 10)), unit=u.adu),
                CCDData(np.zeros((10, 10)) - 10, unit=u.adu),
                CCDData(np.zeros((10, 10)) + 10, unit=u.adu),
                CCDData(np.zeros((10, 10)) - 10, unit=u.adu),
                CCDData(np.zeros((10, 10)) + 10, unit=u.adu),
                CCDData(np.zeros((10, 10)) + 1000, unit=u.adu)]

    c = Combiner(ccd_list)
    #using mad for more rubust statistics vs. std
    c.sigma_clipping(high_thresh=3, low_thresh=None, func=np.median,
                     dev_func=mad)
    assert c.data_arr[5].mask.all()


def test_combiner_sigmaclip_single_pix():
    ccd_list = [CCDData(np.zeros((10, 10)), unit=u.adu),
                CCDData(np.zeros((10, 10)) - 10, unit=u.adu),
                CCDData(np.zeros((10, 10)) + 10, unit=u.adu),
                CCDData(np.zeros((10, 10)) - 10, unit=u.adu),
                CCDData(np.zeros((10, 10)) + 10, unit=u.adu),
                CCDData(np.zeros((10, 10)) - 10, unit=u.adu)]
    c = Combiner(ccd_list)
    #add a single pixel in another array to check that
    #that one gets rejected
    c.data_arr[0, 5, 5] = 0
    c.data_arr[1, 5, 5] = -5
    c.data_arr[2, 5, 5] = 5
    c.data_arr[3, 5, 5] = -5
    c.data_arr[4, 5, 5] = 25
    c.sigma_clipping(high_thresh=3, low_thresh=None, func=np.median,
                     dev_func=mad)
    assert c.data_arr.mask[4, 5, 5]


def test_combiner_sigmaclip_low():
    ccd_list = [CCDData(np.zeros((10, 10)), unit=u.adu),
                CCDData(np.zeros((10, 10)) - 10, unit=u.adu),
                CCDData(np.zeros((10, 10)) + 10, unit=u.adu),
                CCDData(np.zeros((10, 10)) - 10, unit=u.adu),
                CCDData(np.zeros((10, 10)) + 10, unit=u.adu),
                CCDData(np.zeros((10, 10)) - 1000, unit=u.adu)]

    c = Combiner(ccd_list)
    #using mad for more rubust statistics vs. std
    c.sigma_clipping(high_thresh=None, low_thresh=3, func=np.median,
                     dev_func=mad)
    assert c.data_arr[5].mask.all()


#test that the median combination works and returns a ccddata object
def test_combiner_median(ccd_data):
    ccd_list = [ccd_data, ccd_data, ccd_data]
    c = Combiner(ccd_list)
    ccd = c.median_combine()
    assert isinstance(ccd, CCDData)
    assert ccd.shape == (100, 100)
    assert ccd.unit == u.adu
    assert ccd.meta['NCOMBINE'] == len(ccd_list)


#test that the average combination works and returns a ccddata object
def test_combiner_average(ccd_data):
    ccd_list = [ccd_data, ccd_data, ccd_data]
    c = Combiner(ccd_list)
    ccd = c.average_combine()
    assert isinstance(ccd, CCDData)
    assert ccd.shape == (100, 100)
    assert ccd.unit == u.adu
    assert ccd.meta['NCOMBINE'] == len(ccd_list)


#test data combined with mask is created correctly
def test_combiner_mask_average(ccd_data):
    data = np.zeros((10, 10))
    data[5, 5] = 1
    mask = (data == 0)
    ccd = CCDData(data, unit=u.adu, mask=mask)
    ccd_list = [ccd, ccd, ccd]
    c = Combiner(ccd_list)
    ccd = c.average_combine()
    assert ccd.data[0, 0] == 0
    assert ccd.data[5, 5] == 1
    assert ccd.mask[0, 0]
    assert not ccd.mask[5, 5]


def test_combiner_with_scaling(ccd_data):
    # The factors below are not particularly important; just avoid anything
    # whose average is 1.
    ccd_data_lower = ccd_data.multiply(3)
    ccd_data_higher = ccd_data.multiply(0.9)
    combiner = Combiner([ccd_data, ccd_data_higher, ccd_data_lower])
    # scale each array to the mean of the first image
    scale_by_mean = lambda x: ccd_data.data.mean()/np.ma.average(x)
    combiner.scaling = scale_by_mean
    avg_ccd = combiner.average_combine()
    # Does the mean of the scaled arrays match the value to which it was
    # scaled?
    np.testing.assert_almost_equal(avg_ccd.data.mean(),
                                   ccd_data.data.mean())
    assert avg_ccd.shape == ccd_data.shape
    median_ccd = combiner.median_combine()
    # Does median also scale to the correct value?
    np.testing.assert_almost_equal(np.median(median_ccd),
                                   np.median(ccd_data.data))

    # Set the scaling manually...
    combiner.scaling = [scale_by_mean(combiner.data_arr[i]) for i in range(3)]
    avg_ccd = combiner.average_combine()
    np.testing.assert_almost_equal(avg_ccd.data.mean(),
                                   ccd_data.data.mean())
    assert avg_ccd.shape == ccd_data.shape


def test_combiner_scaling_fails(ccd_data):
    combiner = Combiner([ccd_data, ccd_data.copy()])
    # Should fail unless scaling is set to a function or list-like
    with pytest.raises(TypeError):
        combiner.scaling = 5


#test data combined with mask is created correctly
def test_combiner_mask_median(ccd_data):
    data = np.zeros((10, 10))
    data[5, 5] = 1
    mask = (data == 0)
    ccd = CCDData(data, unit=u.adu, mask=mask)
    ccd_list = [ccd, ccd, ccd]
    c = Combiner(ccd_list)
    ccd = c.median_combine()
    assert ccd.data[0, 0] == 0
    assert ccd.data[5, 5] == 1
    assert ccd.mask[0, 0]
    assert not ccd.mask[5, 5]

#test combiner convenience function reads fits file and combine as expected
def test_combine_average_fitsimages():
    fitsfile = get_pkg_data_filename('data/a8280271.fits')
    ccd = CCDData.read(fitsfile, unit=u.adu)
    ccd_list = [ccd]*3
    c = Combiner(ccd_list)
    ccd_by_combiner = c.average_combine()

    fitsfilename_list = [fitsfile]*3
    avgccd = combine(fitsfilename_list, output_file=None, method='average', unit=u.adu)
    # averaging same fits images should give back same fits image
    np.testing.assert_array_almost_equal(avgccd.data, ccd_by_combiner.data)


#test combiner convenience function works with list of ccddata objects
def test_combine_average_ccddata():
    fitsfile = get_pkg_data_filename('data/a8280271.fits')
    ccd = CCDData.read(fitsfile, unit=u.adu)
    ccd_list = [ccd]*3
    c = Combiner(ccd_list)
    ccd_by_combiner = c.average_combine()

    avgccd = combine(ccd_list,output_file=None, method='average', unit=u.adu)
    # averaging same ccdData should give back same images
    np.testing.assert_array_almost_equal(avgccd.data, ccd_by_combiner.data)


#test combiner convenience function reads fits file and
# and combine as expected when asked to run in limited memory
def test_combine_limitedmem_fitsimages():
    fitsfile = get_pkg_data_filename('data/a8280271.fits')
    ccd = CCDData.read(fitsfile, unit=u.adu)
    ccd_list = [ccd]*5
    c = Combiner(ccd_list)
    ccd_by_combiner = c.average_combine()

    fitsfilename_list = [fitsfile]*5
    avgccd = combine(fitsfilename_list,output_file=None, method='average', mem_limit=1e6,
                     unit=u.adu)
    # averaging same ccdData should give back same images
    np.testing.assert_array_almost_equal(avgccd.data, ccd_by_combiner.data)


#test combiner convenience function reads fits file and
# and combine as expected when asked to run in limited memory with scaling
@pytest.mark.xfail(NUMPY_LT_1_9,
                   reason="numpy < 1.9 loses precision in np.ma.average")
def test_combine_limitedmem_scale_fitsimages():
    fitsfile = get_pkg_data_filename('data/a8280271.fits')
    ccd = CCDData.read(fitsfile, unit=u.adu)
    ccd_list = [ccd]*5
    c = Combiner(ccd_list)
    # scale each array to the mean of the first image
    scale_by_mean = lambda x: ccd.data.mean()/np.ma.average(x)
    c.scaling = scale_by_mean
    ccd_by_combiner = c.average_combine()

    fitsfilename_list = [fitsfile]*5
    avgccd = combine(fitsfilename_list,output_file=None, method='average',mem_limit=1e6,
                     scale=scale_by_mean, unit=u.adu)

    np.testing.assert_array_almost_equal(avgccd.data, ccd_by_combiner.data, decimal = 4)


#test the optional uncertainty function in average_combine
def test_average_combine_uncertainty(ccd_data):
    ccd_list = [ccd_data, ccd_data, ccd_data]
    c = Combiner(ccd_list)
    ccd = c.average_combine(uncertainty_func=np.sum)
    uncert_ref = np.sum(c.data_arr, 0) / np.sqrt(3)
    np.testing.assert_array_equal(ccd.uncertainty.array, uncert_ref)

#test the optional uncertainty function in median_combine
def test_median_combine_uncertainty(ccd_data):
    ccd_list = [ccd_data, ccd_data, ccd_data]
    c = Combiner(ccd_list)
    ccd = c.median_combine(uncertainty_func=np.sum)
    uncert_ref = np.sum(c.data_arr, 0) / np.sqrt(3)
    np.testing.assert_array_equal(ccd.uncertainty.array, uncert_ref)


# test resulting uncertainty is corrected for the number of images
def test_combiner_uncertainty_average():
    ccd_list = [CCDData(np.ones((10, 10)), unit=u.adu),
                CCDData(np.ones((10, 10))*2, unit=u.adu)]
    c = Combiner(ccd_list)
    ccd = c.average_combine()
    # Just the standard deviation of ccd data.
    ref_uncertainty = np.ones((10, 10)) / 2
    # Correction because we combined two images.
    ref_uncertainty /= np.sqrt(2)
    np.testing.assert_array_almost_equal(ccd.uncertainty.array,
                                         ref_uncertainty)


# test resulting uncertainty is corrected for the number of images (with mask)
def test_combiner_uncertainty_average_mask():
    mask = np.zeros((10, 10), dtype=np.bool_)
    mask[5, 5] = True
    ccd_with_mask = CCDData(np.ones((10, 10)), unit=u.adu, mask=mask)
    ccd_list = [ccd_with_mask,
                CCDData(np.ones((10, 10))*2, unit=u.adu),
                CCDData(np.ones((10, 10))*3, unit=u.adu)]
    c = Combiner(ccd_list)
    ccd = c.average_combine()
    # Just the standard deviation of ccd data.
    ref_uncertainty = np.ones((10, 10)) * np.std([1, 2, 3])
    # Correction because we combined two images.
    ref_uncertainty /= np.sqrt(3)
    ref_uncertainty[5, 5] = np.std([2, 3]) / np.sqrt(2)
    np.testing.assert_array_almost_equal(ccd.uncertainty.array,
                                         ref_uncertainty)

<<<<<<< HEAD
def test_combiner_3d():
    data1 = CCDData(3 * np.ones((5,5,5)), unit=u.adu)
    data2 = CCDData(2 * np.ones((5,5,5)), unit=u.adu)
    data3 = CCDData(4 * np.ones((5,5,5)), unit=u.adu)

    ccd_list = [data1, data2, data3]
   
    c = Combiner(ccd_list)
    assert c.data_arr.shape == (3, 5, 5, 5)
    assert c.data_arr.mask.shape == (3, 5, 5, 5)

    ccd = c.average_combine()
    assert ccd.shape == (5, 5, 5)
    np.testing.assert_array_almost_equal(ccd.data, data1, decimal = 4)

    
=======

@pytest.mark.parametrize('comb_func', ['average_combine', 'median_combine'])
def test_writeable_after_combine(ccd_data, tmpdir, comb_func):
    tmp_file = tmpdir.join('tmp.fits')
    from ..combiner import Combiner
    combined = Combiner([ccd_data for _ in range(3)])
    ccd2 = getattr(combined, comb_func)()
    # This should not fail because the resulting uncertainty has a mask
    ccd2.write(tmp_file.strpath)

def test_clip_extrema():
    ccdlist = [CCDData(np.ones((3, 5))*90., unit="adu"),\
               CCDData(np.ones((3, 5))*20., unit="adu"),\
               CCDData(np.ones((3, 5))*10., unit="adu"),\
               CCDData(np.ones((3, 5))*40., unit="adu"),\
               CCDData(np.ones((3, 5))*25., unit="adu"),\
               CCDData(np.ones((3, 5))*35., unit="adu"),\
              ]
    ccdlist[0].data[0,1] = 3.1
    ccdlist[1].data[1,2] = 100.1
    ccdlist[1].data[2,0] = 100.1
    c = Combiner(ccdlist)
    c.clip_extrema(nlow=1, nhigh=1)
    result = c.average_combine()
    expected = [[ 30.,  22.5, 30. , 30., 30.],
                [ 30. , 30. , 47.5, 30., 30.],
                [ 47.5, 30. , 30. , 30., 30.]]
    np.testing.assert_array_equal(result, expected)

def test_clip_extrema_via_combine():
    ccdlist = [CCDData(np.ones((3, 5))*90., unit="adu"),\
               CCDData(np.ones((3, 5))*20., unit="adu"),\
               CCDData(np.ones((3, 5))*10., unit="adu"),\
               CCDData(np.ones((3, 5))*40., unit="adu"),\
               CCDData(np.ones((3, 5))*25., unit="adu"),\
               CCDData(np.ones((3, 5))*35., unit="adu"),\
              ]
    ccdlist[0].data[0,1] = 3.1
    ccdlist[1].data[1,2] = 100.1
    ccdlist[1].data[2,0] = 100.1
    result = combine(ccdlist, clip_extrema=True, nlow=1, nhigh=1,)
    expected = [[ 30.,  22.5, 30. , 30., 30.],
                [ 30. , 30. , 47.5, 30., 30.],
                [ 47.5, 30. , 30. , 30., 30.]]
    np.testing.assert_array_equal(result, expected)


def test_clip_extrema_with_other_rejection():
    ccdlist = [CCDData(np.ones((3, 5))*90., unit="adu"),\
               CCDData(np.ones((3, 5))*20., unit="adu"),\
               CCDData(np.ones((3, 5))*10., unit="adu"),\
               CCDData(np.ones((3, 5))*40., unit="adu"),\
               CCDData(np.ones((3, 5))*25., unit="adu"),\
               CCDData(np.ones((3, 5))*35., unit="adu"),\
              ]
    ccdlist[0].data[0,1] = 3.1
    ccdlist[1].data[1,2] = 100.1
    ccdlist[1].data[2,0] = 100.1
    c = Combiner(ccdlist)
    ## Reject ccdlist[1].data[1,2] by other means
    c.data_arr.mask[1,1,2] = True
    ## Reject ccdlist[1].data[1,2] by other means
    c.data_arr.mask[3,0,0] = True

    c.clip_extrema(nlow=1, nhigh=1)
    result = c.average_combine()
    expected = [[ 80./3.,  22.5, 30. , 30., 30.],
                [ 30. , 30. , 47.5, 30., 30.],
                [ 47.5, 30. , 30. , 30., 30.]]
    np.testing.assert_array_equal(result, expected)
>>>>>>> 2be99bec
<|MERGE_RESOLUTION|>--- conflicted
+++ resolved
@@ -384,7 +384,6 @@
     np.testing.assert_array_almost_equal(ccd.uncertainty.array,
                                          ref_uncertainty)
 
-<<<<<<< HEAD
 def test_combiner_3d():
     data1 = CCDData(3 * np.ones((5,5,5)), unit=u.adu)
     data2 = CCDData(2 * np.ones((5,5,5)), unit=u.adu)
@@ -401,8 +400,6 @@
     np.testing.assert_array_almost_equal(ccd.data, data1, decimal = 4)
 
     
-=======
-
 @pytest.mark.parametrize('comb_func', ['average_combine', 'median_combine'])
 def test_writeable_after_combine(ccd_data, tmpdir, comb_func):
     tmp_file = tmpdir.join('tmp.fits')
@@ -471,5 +468,4 @@
     expected = [[ 80./3.,  22.5, 30. , 30., 30.],
                 [ 30. , 30. , 47.5, 30., 30.],
                 [ 47.5, 30. , 30. , 30., 30.]]
-    np.testing.assert_array_equal(result, expected)
->>>>>>> 2be99bec
+    np.testing.assert_array_equal(result, expected)